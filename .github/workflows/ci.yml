name: CI

on:
  push:
    branches:
      - main
  pull_request:

jobs:
  # Run unittests
  test:
    runs-on: ${{ matrix.os }}
    strategy:
      fail-fast: false
      matrix:
        os: [macos-latest, ubuntu-latest, windows-latest]
<<<<<<< HEAD
        python-version: ["3.8", "3.9", "3.10", "3.11"]
        exclude:
          # skip these builds until https://bugs.launchpad.net/lxml/+bug/1977998 is resolved
          - os: windows-latest
            python-version: "3.11"
=======
        python-version: ["3.7", "3.8", "3.9", "3.10", "3.11"]
>>>>>>> 43e21c8d
    steps:
      - uses: actions/checkout@v3
        with:
          fetch-depth: 0
      - uses: actions/setup-python@v4
        with:
          cache: pip
          cache-dependency-path: "pyproject.toml"
          python-version: ${{ matrix.python-version }}
      - name: Install hatch
        run: |
          pip install -U hatch
      - uses: actions-rs/toolchain@v1
        with:
          toolchain: stable
      - name: Rust Cache
        uses: Swatinem/rust-cache@v2.4.0
        with:
          working-directory: native
      - name: Build LibCST
        run: hatch env create
      - name: Tests
        run: hatch run test
      - name: Pure Parser Tests
        env:
          LIBCST_PARSER_TYPE: pure
        run: hatch run test

  # Run linters
  lint:
    runs-on: ubuntu-latest
    steps:
      - uses: actions/checkout@v3
        with:
          fetch-depth: 0
      - uses: actions/setup-python@v4
        with:
          cache: pip
          cache-dependency-path: "pyproject.toml"
          python-version: "3.10"
      - name: Install hatch
        run: pip install -U hatch
      - run: hatch run lint
      - run: hatch run fixtures

  # Run pyre typechecker
  typecheck:
    runs-on: ubuntu-latest
    steps:
      - uses: actions/checkout@v3
        with:
          fetch-depth: 0
      - uses: actions/setup-python@v4
        with:
          cache: pip
          cache-dependency-path: "pyproject.toml"
          python-version: "3.10"
      - name: Install hatch
        run: pip install -U hatch
      - run: hatch run typecheck

  # Upload test coverage
  coverage:
    runs-on: ubuntu-latest
    steps:
      - uses: actions/checkout@v3
        with:
          fetch-depth: 0
      - uses: actions/setup-python@v4
        with:
          cache: pip
          cache-dependency-path: "pyproject.toml"
          python-version: "3.10"
      - name: Install hatch
        run: pip install -U hatch
      - name: Generate Coverage
        run: |
          hatch run coverage run setup.py test
          hatch run coverage xml -i
      - uses: codecov/codecov-action@v3
        with:
          files: coverage.xml
          fail_ci_if_error: true
          verbose: true
      - name: Archive Coverage
        uses: actions/upload-artifact@v3
        with:
          name: coverage
          path: coverage.xml

  # Build the docs
  docs:
    runs-on: ubuntu-latest
    steps:
      - uses: actions/checkout@v3
        with:
          fetch-depth: 0
      - uses: actions/setup-python@v4
        with:
          cache: pip
          cache-dependency-path: "pyproject.toml"
          python-version: "3.10"
      - name: Install hatch
        run: pip install -U hatch
      - uses: ts-graphviz/setup-graphviz@v1
      - run: hatch run docs
      - name: Archive Docs
        uses: actions/upload-artifact@v3
        with:
          name: sphinx-docs
          path: docs/build

  # Test rust parts
  native:
    name: Rust unit tests
    runs-on: ${{ matrix.os }}
    strategy:
      fail-fast: false
      matrix:
        os: [ubuntu-latest, macos-latest, windows-latest]
    steps:
      - uses: actions/checkout@v3
      - uses: actions-rs/toolchain@v1
        with:
          toolchain: stable
          components: rustfmt, clippy
      - name: Rust Cache
        uses: Swatinem/rust-cache@v2.4.0
        with:
          working-directory: native
      - uses: actions/setup-python@v4
        with:
          cache: pip
          cache-dependency-path: "pyproject.toml"
          python-version: "3.10"
      - name: test
        uses: actions-rs/cargo@v1
        with:
          command: test
          args: --manifest-path=native/Cargo.toml --release
      - name: test without python
        if: matrix.os == 'ubuntu-latest'
        uses: actions-rs/cargo@v1
        with:
          command: test
          args: --manifest-path=native/Cargo.toml --release --no-default-features
      - name: clippy
        uses: actions-rs/clippy-check@v1
        with:
          token: ${{ secrets.GITHUB_TOKEN }}
          args: --manifest-path=native/Cargo.toml --all-features

  rustfmt:
    name: Rustfmt
    runs-on: ubuntu-latest
    steps:
      - uses: actions/checkout@v3
      - uses: actions-rs/toolchain@v1
        with:
          profile: minimal
          toolchain: stable
          override: true
      - run: rustup component add rustfmt
      - uses: actions-rs/cargo@v1
        with:
          command: fmt
          args: --all --manifest-path=native/Cargo.toml -- --check<|MERGE_RESOLUTION|>--- conflicted
+++ resolved
@@ -14,15 +14,7 @@
       fail-fast: false
       matrix:
         os: [macos-latest, ubuntu-latest, windows-latest]
-<<<<<<< HEAD
         python-version: ["3.8", "3.9", "3.10", "3.11"]
-        exclude:
-          # skip these builds until https://bugs.launchpad.net/lxml/+bug/1977998 is resolved
-          - os: windows-latest
-            python-version: "3.11"
-=======
-        python-version: ["3.7", "3.8", "3.9", "3.10", "3.11"]
->>>>>>> 43e21c8d
     steps:
       - uses: actions/checkout@v3
         with:
