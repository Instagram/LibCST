# Copyright (c) Meta Platforms, Inc. and affiliates.
#
# This source code is licensed under the MIT license found in the
# LICENSE file in the root directory of this source tree.

# Usage:
#
# python -m libcst.tool --help
# python -m libcst.tool print python_file.py

import argparse
import importlib
import inspect
import os
import os.path
import shutil
import sys
import textwrap
from abc import ABC, abstractmethod
from typing import Any, Callable, Dict, List, Tuple, Type

import yaml

<<<<<<< HEAD
from libcst import LIBCST_VERSION
=======
from libcst import CSTNode, LIBCST_VERSION, parse_module, PartialParserConfig
>>>>>>> efc53af6
from libcst._parser.parso.utils import parse_version_string
from libcst.codemod import (
    CodemodCommand,
    CodemodContext,
    diff_code,
    exec_transform_with_prettyprint,
    gather_files,
    parallel_exec_transform_with_prettyprint,
)
<<<<<<< HEAD
from libcst.display.text import print_tree_impl, dump
from libcst.display.graphviz import print_tree_graphviz
=======
from libcst.helpers import filter_node_fields

_DEFAULT_INDENT: str = "  "


def _node_repr_recursive(  # noqa: C901
    node: object,
    *,
    indent: str = _DEFAULT_INDENT,
    show_defaults: bool = False,
    show_syntax: bool = False,
    show_whitespace: bool = False,
) -> List[str]:
    if isinstance(node, CSTNode):
        # This is a CSTNode, we must pretty-print it.
        fields: Sequence["dataclasses.Field[CSTNode]"] = filter_node_fields(
            node=node,
            show_defaults=show_defaults,
            show_syntax=show_syntax,
            show_whitespace=show_whitespace,
        )

        tokens: List[str] = [node.__class__.__name__]

        if len(fields) == 0:
            tokens.append("()")
        else:
            tokens.append("(\n")

            for field in fields:
                child_tokens: List[str] = [field.name, "="]
                value = getattr(node, field.name)

                if isinstance(value, (str, bytes)) or not isinstance(value, Sequence):
                    # Render out the node contents
                    child_tokens.extend(
                        _node_repr_recursive(
                            value,
                            indent=indent,
                            show_whitespace=show_whitespace,
                            show_defaults=show_defaults,
                            show_syntax=show_syntax,
                        )
                    )
                elif isinstance(value, Sequence):
                    # Render out a list of individual nodes
                    if len(value) > 0:
                        child_tokens.append("[\n")
                        list_tokens: List[str] = []

                        last_value = len(value) - 1
                        for j, v in enumerate(value):
                            list_tokens.extend(
                                _node_repr_recursive(
                                    v,
                                    indent=indent,
                                    show_whitespace=show_whitespace,
                                    show_defaults=show_defaults,
                                    show_syntax=show_syntax,
                                )
                            )
                            if j != last_value:
                                list_tokens.append(",\n")
                            else:
                                list_tokens.append(",")

                        split_by_line = "".join(list_tokens).split("\n")
                        child_tokens.append(
                            "\n".join(f"{indent}{t}" for t in split_by_line)
                        )

                        child_tokens.append("\n]")
                    else:
                        child_tokens.append("[]")
                else:
                    raise Exception("Logic error!")

                # Handle indentation and trailing comma.
                split_by_line = "".join(child_tokens).split("\n")
                tokens.append("\n".join(f"{indent}{t}" for t in split_by_line))
                tokens.append(",\n")

            tokens.append(")")

        return tokens
    else:
        # This is a python value, just return the repr
        return [repr(node)]


def dump(
    node: CSTNode,
    *,
    indent: str = _DEFAULT_INDENT,
    show_defaults: bool = False,
    show_syntax: bool = False,
    show_whitespace: bool = False,
) -> str:
    """
    Returns a string representation of the node that contains minimal differences
    from the default contruction of the node while also hiding whitespace and
    syntax fields.

    Setting ``show_defaults`` to ``True`` will add fields regardless if their
    value is different from the default value.

    Setting ``show_whitespace`` will add whitespace fields and setting
    ``show_syntax`` will add syntax fields while respecting the value of
    ``show_defaults``.

    When all keyword args are set to true, the output of this function is
    indentical to the __repr__ method of the node.
    """
    return "".join(
        _node_repr_recursive(
            node,
            indent=indent,
            show_defaults=show_defaults,
            show_syntax=show_syntax,
            show_whitespace=show_whitespace,
        )
    )


def _print_tree_impl(proc_name: str, command_args: List[str]) -> int:
    parser = argparse.ArgumentParser(
        description="Print the LibCST tree representation of a file.",
        prog=f"{proc_name} print",
        fromfile_prefix_chars="@",
    )
    parser.add_argument(
        "infile",
        metavar="INFILE",
        help='File to print tree for. Use "-" for stdin',
        type=str,
    )
    parser.add_argument(
        "--show-whitespace",
        action="store_true",
        help="Show whitespace nodes in printed tree",
    )
    parser.add_argument(
        "--show-defaults",
        action="store_true",
        help="Show values that are unchanged from the default",
    )
    parser.add_argument(
        "--show-syntax",
        action="store_true",
        help="Show values that exist only for syntax, like commas or semicolons",
    )
    parser.add_argument(
        "--indent-string",
        default=_DEFAULT_INDENT,
        help=f"String to use for indenting levels, defaults to {_DEFAULT_INDENT!r}",
    )
    parser.add_argument(
        "-p",
        "--python-version",
        metavar="VERSION",
        help=(
            "Override the version string used for parsing Python source files. Defaults "
            + "to the version of python used to run this tool."
        ),
        type=str,
        default=None,
    )
    args = parser.parse_args(command_args)
    infile = args.infile

    # Grab input file
    if infile == "-":
        code = sys.stdin.read()
    else:
        with open(infile, "rb") as fp:
            code = fp.read()

    tree = parse_module(
        code,
        config=(
            PartialParserConfig(python_version=args.python_version)
            if args.python_version is not None
            else PartialParserConfig()
        ),
    )
    print(
        dump(
            tree,
            indent=args.indent_string,
            show_defaults=args.show_defaults,
            show_syntax=args.show_syntax,
            show_whitespace=args.show_whitespace,
        )
    )
    return 0
>>>>>>> efc53af6


def _default_config() -> Dict[str, Any]:
    return {
        "generated_code_marker": f"@gen{''}erated",
        "formatter": ["black", "-"],
        "blacklist_patterns": [],
        "modules": ["libcst.codemod.commands"],
        "repo_root": ".",
    }


CONFIG_FILE_NAME = ".libcst.codemod.yaml"


def _find_and_load_config(proc_name: str) -> Dict[str, Any]:
    # Initialize with some sane defaults.
    config = _default_config()

    # Walk up the filesystem looking for a config file.
    current_dir = os.path.abspath(os.getcwd())
    previous_dir = None
    found_config = False
    while current_dir != previous_dir:
        # See if the config file exists
        config_file = os.path.join(current_dir, CONFIG_FILE_NAME)
        if os.path.isfile(config_file):
            # Load it, override defaults with what is in the config.
            with open(config_file, "r") as fp:
                possible_config = yaml.safe_load(fp.read())

            # Lets be careful with all user input so we don't crash.
            if isinstance(possible_config, dict):
                # Grab the generated code marker.
                for str_setting in ["generated_code_marker"]:
                    if str_setting in possible_config and isinstance(
                        possible_config[str_setting], str
                    ):
                        config[str_setting] = possible_config[str_setting]

                # Grab the formatter, blacklisted patterns and module directories.
                for list_setting in ["formatter", "blacklist_patterns", "modules"]:
                    if (
                        list_setting in possible_config
                        and isinstance(possible_config[list_setting], list)
                        and all(
                            isinstance(s, str) for s in possible_config[list_setting]
                        )
                    ):
                        config[list_setting] = possible_config[list_setting]

                # Grab the repo root config.
                for path_setting in ["repo_root"]:
                    if path_setting in possible_config and isinstance(
                        possible_config[path_setting], str
                    ):
                        config[path_setting] = os.path.abspath(
                            os.path.join(current_dir, possible_config[path_setting]),
                        )

                # We successfully located a file, stop traversing.
                found_config = True
                break

        # Try the parent directory.
        previous_dir = current_dir
        current_dir = os.path.abspath(os.path.join(current_dir, os.pardir))

    requires_config = bool(os.environ.get("LIBCST_TOOL_REQUIRE_CONFIG", ""))
    if requires_config and not found_config:
        raise Exception(
            f"Did not find a {CONFIG_FILE_NAME} in current directory or any "
            + "parent directory! Perhaps you meant to run this command from a "
            + "configured subdirectory, or you need to initialize a new project "
            + f'using "{proc_name} initialize"?'
        )

    # Make sure that the formatter is findable.
    if config["formatter"]:
        exe = shutil.which(config["formatter"][0]) or config["formatter"][0]
        config["formatter"] = [os.path.abspath(exe), *config["formatter"][1:]]

    return config


def _codemod_impl(proc_name: str, command_args: List[str]) -> int:  # noqa: C901
    # Grab the configuration for running this, if it exsts.
    config = _find_and_load_config(proc_name)

    # First, try to grab the command with a first pass. We aren't going to react
    # to user input here, so refuse to add help. Help will be parsed in the
    # full parser below once we know the command and have added its arguments.
    parser = argparse.ArgumentParser(add_help=False, fromfile_prefix_chars="@")
    parser.add_argument("command", metavar="COMMAND", type=str, nargs="?", default=None)
    ext_action = parser.add_argument(
        "-x",
        "--external",
        action="store_true",
        default=False,
        help="Interpret `command` as just a module/class specifier",
    )
    args, _ = parser.parse_known_args(command_args)

    # Now, try to load the class and get its arguments for help purposes.
    if args.command is not None:
        command_module_name, _, command_class_name = args.command.rpartition(".")
        if not (command_module_name and command_class_name):
            print(f"{args.command} is not a valid codemod command", file=sys.stderr)
            return 1
        if args.external:
            # There's no error handling here on purpose; if the user opted in for `-x`,
            # they'll probably want to see the exact import error too.
            command_class = getattr(
                importlib.import_module(command_module_name),
                command_class_name,
            )
        else:
            command_class = None
            for module in config["modules"]:
                try:
                    command_class = getattr(
                        importlib.import_module(f"{module}.{command_module_name}"),
                        command_class_name,
                    )
                    break
                # Only swallow known import errors, show the rest of the exceptions
                # to the user who is trying to run the codemod.
                except AttributeError:
                    continue
                except ModuleNotFoundError:
                    continue
            if command_class is None:
                print(
                    f"Could not find {command_module_name} in any configured modules",
                    file=sys.stderr,
                )
                return 1
    else:
        # Dummy, specifically to allow for running --help with no arguments.
        command_class = CodemodCommand

    # Now, construct the full parser, parse the args and run the class.
    parser = argparse.ArgumentParser(
        description=(
            "Execute a codemod against a series of files."
            if command_class is CodemodCommand
            else command_class.DESCRIPTION
        ),
        prog=f"{proc_name} codemod",
        fromfile_prefix_chars="@",
    )
    parser._add_action(ext_action)
    parser.add_argument(
        "command",
        metavar="COMMAND",
        type=str,
        help=(
            "The name of the file (minus the path and extension) and class joined with "
            + "a '.' that defines your command (e.g. strip_strings_from_types.StripStringsCommand)"
        ),
    )
    parser.add_argument(
        "path",
        metavar="PATH",
        nargs="+",
        help=(
            "Path to codemod. Can be a directory, file, or multiple of either. To "
            + 'instead read from stdin and write to stdout, use "-"'
        ),
    )
    parser.add_argument(
        "-j",
        "--jobs",
        metavar="JOBS",
        help="Number of jobs to use when processing files. Defaults to number of cores",
        type=int,
        default=None,
    )
    parser.add_argument(
        "-p",
        "--python-version",
        metavar="VERSION",
        help=(
            "Override the version string used for parsing Python source files. Defaults "
            + "to the version of python used to run this tool."
        ),
        type=str,
        default=None,
    )
    parser.add_argument(
        "-u",
        "--unified-diff",
        metavar="CONTEXT",
        help="Output unified diff instead of contents. Implies outputting to stdout",
        type=int,
        nargs="?",
        default=None,
        const=5,
    )
    parser.add_argument(
        "--include-generated", action="store_true", help="Codemod generated files."
    )
    parser.add_argument(
        "--include-stubs", action="store_true", help="Codemod typing stub files."
    )
    parser.add_argument(
        "--no-format",
        action="store_true",
        help="Don't format resulting codemod with configured formatter.",
    )
    parser.add_argument(
        "--show-successes",
        action="store_true",
        help="Print files successfully codemodded with no warnings.",
    )
    parser.add_argument(
        "--hide-generated-warnings",
        action="store_true",
        help="Do not print files that are skipped for being autogenerated.",
    )
    parser.add_argument(
        "--hide-blacklisted-warnings",
        action="store_true",
        help="Do not print files that are skipped for being blacklisted.",
    )
    parser.add_argument(
        "--hide-progress",
        action="store_true",
        help="Do not print progress indicator. Useful if calling from a script.",
    )
    command_class.add_args(parser)
    args = parser.parse_args(command_args)

    codemod_args = {
        k: v
        for k, v in vars(args).items()
        if k
        not in {
            "command",
            "external",
            "hide_blacklisted_warnings",
            "hide_generated_warnings",
            "hide_progress",
            "include_generated",
            "include_stubs",
            "jobs",
            "no_format",
            "path",
            "python_version",
            "show_successes",
            "unified_diff",
        }
    }
    command_instance = command_class(CodemodContext(), **codemod_args)

    # Sepcify target version for black formatter
    if os.path.basename(config["formatter"][0]) in ("black", "black.exe"):
        parsed_version = parse_version_string(args.python_version)

        config["formatter"] = [
            config["formatter"][0],
            "--target-version",
            f"py{parsed_version.major}{parsed_version.minor}",
        ] + config["formatter"][1:]

    # Special case for allowing stdin/stdout. Note that this does not allow for
    # full-repo metadata since there is no path.
    if any(p == "-" for p in args.path):
        if len(args.path) > 1:
            raise Exception("Cannot specify multiple paths when reading from stdin!")

        print("Codemodding from stdin", file=sys.stderr)
        oldcode = sys.stdin.read()
        newcode = exec_transform_with_prettyprint(
            command_instance,
            oldcode,
            include_generated=args.include_generated,
            generated_code_marker=config["generated_code_marker"],
            format_code=not args.no_format,
            formatter_args=config["formatter"],
            python_version=args.python_version,
        )
        if not newcode:
            print("Failed to codemod from stdin", file=sys.stderr)
            return 1

        # Now, either print or diff the code
        if args.unified_diff:
            print(diff_code(oldcode, newcode, args.unified_diff, filename="stdin"))
        else:
            print(newcode)
        return 0

    # Let's run it!
    files = gather_files(args.path, include_stubs=args.include_stubs)
    try:
        result = parallel_exec_transform_with_prettyprint(
            command_instance,
            files,
            jobs=args.jobs,
            unified_diff=args.unified_diff,
            include_generated=args.include_generated,
            generated_code_marker=config["generated_code_marker"],
            format_code=not args.no_format,
            formatter_args=config["formatter"],
            show_successes=args.show_successes,
            hide_generated=args.hide_generated_warnings,
            hide_blacklisted=args.hide_blacklisted_warnings,
            hide_progress=args.hide_progress,
            blacklist_patterns=config["blacklist_patterns"],
            python_version=args.python_version,
            repo_root=config["repo_root"],
        )
    except KeyboardInterrupt:
        print("Interrupted!", file=sys.stderr)
        return 2

    # Print a fancy summary at the end.
    print(
        f"Finished codemodding {result.successes + result.skips + result.failures} files!",
        file=sys.stderr,
    )
    print(f" - Transformed {result.successes} files successfully.", file=sys.stderr)
    print(f" - Skipped {result.skips} files.", file=sys.stderr)
    print(f" - Failed to codemod {result.failures} files.", file=sys.stderr)
    print(f" - {result.warnings} warnings were generated.", file=sys.stderr)
    return 1 if result.failures > 0 else 0


class _SerializerBase(ABC):
    def __init__(self, comment: str) -> None:
        self.comment = comment

    def serialize(self, key: str, value: object) -> str:
        comments = os.linesep.join(
            f"# {comment}" for comment in textwrap.wrap(self.comment)
        )
        return f"{comments}{os.linesep}{self._serialize_impl(key, value)}{os.linesep}"

    @abstractmethod
    def _serialize_impl(self, key: str, value: object) -> str:
        ...


class _StrSerializer(_SerializerBase):
    def _serialize_impl(self, key: str, value: object) -> str:
        return f"{key}: {value!r}"


class _ListSerializer(_SerializerBase):
    def __init__(self, comment: str, *, newlines: bool = False) -> None:
        super().__init__(comment)
        self.newlines = newlines

    def _serialize_impl(self, key: str, value: object) -> str:
        if not isinstance(value, list):
            raise Exception("Can only serialize lists!")
        if self.newlines:
            values = [f"- {v!r}" for v in value]
            return f"{key}:{os.linesep}{os.linesep.join(values)}"
        else:
            values = [repr(v) for v in value]
            return f"{key}: [{', '.join(values)}]"


def _initialize_impl(proc_name: str, command_args: List[str]) -> int:
    # Now, construct the full parser, parse the args and run the class.
    parser = argparse.ArgumentParser(
        description="Initialize a directory by writing a default LibCST config to it.",
        prog=f"{proc_name} initialize",
        fromfile_prefix_chars="@",
    )
    parser.add_argument(
        "path",
        metavar="PATH",
        type=str,
        help="Path to initialize with a default LibCST codemod configuration",
    )
    args = parser.parse_args(command_args)

    # Get default configuration file, write it to the YAML file we
    # recognize as our config.
    default_config = _default_config()

    # We serialize for ourselves here, since PyYAML doesn't allow
    # us to control comments in the default file.
    serializers: Dict[str, _SerializerBase] = {
        "generated_code_marker": _StrSerializer(
            "String that LibCST should look for in code which indicates "
            + "that the module is generated code."
        ),
        "formatter": _ListSerializer(
            "Command line and arguments for invoking a code formatter. "
            + "Anything specified here must be capable of taking code via "
            + "stdin and returning formatted code via stdout."
        ),
        "blacklist_patterns": _ListSerializer(
            "List of regex patterns which LibCST will evaluate against "
            + "filenames to determine if the module should be touched."
        ),
        "modules": _ListSerializer(
            "List of modules that contain codemods inside of them.", newlines=True
        ),
        "repo_root": _StrSerializer(
            "Absolute or relative path of the repository root, used for "
            + "providing full-repo metadata. Relative paths should be "
            + "specified with this file location as the base."
        ),
    }

    config_str = "".join(
        serializers[key].serialize(key, val) for key, val in default_config.items()
    )

    # For safety, verify that it parses to the identical file.
    actual_config = yaml.safe_load(config_str)
    if actual_config != default_config:
        raise Exception("Logic error, serialization is invalid!")

    config_file = os.path.abspath(os.path.join(args.path, CONFIG_FILE_NAME))
    with open(config_file, "w") as fp:
        fp.write(config_str)

    print(f"Successfully wrote default config file to {config_file}")
    return 0


def _recursive_find(base_dir: str, base_module: str) -> List[Tuple[str, object]]:
    """
    Given a base directory and a base module, recursively walk the directory looking
    for importable python modules, returning them and their relative module name
    based off of the base_module.
    """

    modules: List[Tuple[str, object]] = []

    for path in os.listdir(base_dir):
        full_path = os.path.join(base_dir, path)
        if os.path.isdir(full_path):
            # Recursively add files in subdirectories.
            additions = _recursive_find(full_path, f"{base_module}.{path}")
            for module_name, module_object in additions:
                modules.append((f"{path}.{module_name}", module_object))
            continue

        if not os.path.isfile(full_path) or not path.endswith(".py"):
            continue
        try:
            module_name = path[:-3]
            potential_codemod = importlib.import_module(f"{base_module}.{module_name}")
            modules.append((module_name, potential_codemod))
        except Exception:
            # Unlike running a codemod, listing shouldn't crash with exceptions.
            continue

    return modules


def _list_impl(proc_name: str, command_args: List[str]) -> int:  # noqa: C901
    # Grab the configuration so we can determine which modules to list from
    config = _find_and_load_config(proc_name)

    parser = argparse.ArgumentParser(
        description="List all codemods available to run.",
        prog=f"{proc_name} list",
        fromfile_prefix_chars="@",
    )
    _ = parser.parse_args(command_args)

    # Now, import each of the modules to determine their paths.
    codemods: Dict[Type[CodemodCommand], str] = {}
    for module in config["modules"]:
        try:
            imported_module = importlib.import_module(module)
        except Exception:
            # Unlike running a codemod, listing shouldn't crash with exceptions.
            imported_module = None

        if not imported_module:
            print(
                f"Could not import {module}, cannot list codemods inside it",
                file=sys.stderr,
            )
            continue

        # Grab the path, try to import all of the files inside of it.
        # pyre-fixme[6]: For 1st argument expected `PathLike[Variable[AnyStr <:
        #  [str, bytes]]]` but got `Optional[str]`.
        path = os.path.dirname(os.path.abspath(imported_module.__file__))
        for name, imported_module in _recursive_find(path, module):
            for objname in dir(imported_module):
                try:
                    obj = getattr(imported_module, objname)
                    if not issubclass(obj, CodemodCommand):
                        continue
                    if inspect.isabstract(obj):
                        continue
                    # isabstract is broken for direct subclasses of ABC which
                    # don't themselves define any abstract methods, so lets
                    # check for that here.
                    if any(cls[0] is ABC for cls in inspect.getclasstree([obj])):
                        continue
                    # Deduplicate any codemods that were referenced in other
                    # codemods. Always take the shortest name.
                    fullname = f"{name}.{obj.__name__}"
                    if obj in codemods:
                        if len(fullname) < len(codemods[obj]):
                            codemods[obj] = fullname
                    else:
                        codemods[obj] = fullname
                except TypeError:
                    continue

    printable_codemods: List[str] = [
        f"{name} - {obj.DESCRIPTION}" for obj, name in codemods.items()
    ]
    print("\n".join(sorted(printable_codemods)))
    return 0


def main(proc_name: str, cli_args: List[str]) -> int:
    # Hack to allow "--help" to print out generic help, but also allow subcommands
    # to customize their parsing and help messages.
    first_arg = cli_args[0] if cli_args else "--help"
    add_help = first_arg in {"--help", "-h"}

    # Look up the command and delegate parsing/running.
    commands: Dict[str, Callable[[str, List[str]], int]] = {
        "print": print_tree_impl,
        "print-graphviz": print_tree_graphviz,
        "codemod": _codemod_impl,
        "initialize": _initialize_impl,
        "list": _list_impl,
    }

    # Create general parser to determine which command we are invoking.
    parser: argparse.ArgumentParser = argparse.ArgumentParser(
        description="Collection of utilities that ship with LibCST.",
        add_help=add_help,
        prog=proc_name,
        fromfile_prefix_chars="@",
    )
    parser.add_argument(
        "--version",
        help="Print current version of LibCST toolset.",
        action="version",
        version=f"LibCST version {LIBCST_VERSION}",  # pyre-ignore[16] pyre bug?
    )
    parser.add_argument(
        "action",
        help="Action to take. Valid options include: print, codemod, list, initialize.",
        choices=list(commands.keys()),
    )
    args, command_args = parser.parse_known_args(cli_args)

    # Create a dummy command in case the user manages to get into
    # this state.
    def _invalid_command(proc_name: str, command_args: List[str]) -> int:
        print("Please specify a command!\n", file=sys.stderr)
        parser.print_help(sys.stderr)
        return 1

    return commands.get(args.action or None, _invalid_command)(proc_name, command_args)


if __name__ == "__main__":
    sys.exit(
        main(os.environ.get("LIBCST_TOOL_COMMAND_NAME", "libcst.tool"), sys.argv[1:])
    )<|MERGE_RESOLUTION|>--- conflicted
+++ resolved
@@ -9,6 +9,7 @@
 # python -m libcst.tool print python_file.py
 
 import argparse
+import dataclasses
 import importlib
 import inspect
 import os
@@ -17,15 +18,11 @@
 import sys
 import textwrap
 from abc import ABC, abstractmethod
-from typing import Any, Callable, Dict, List, Tuple, Type
+from typing import Any, Callable, Dict, List, Sequence, Tuple, Type
 
 import yaml
 
-<<<<<<< HEAD
-from libcst import LIBCST_VERSION
-=======
 from libcst import CSTNode, LIBCST_VERSION, parse_module, PartialParserConfig
->>>>>>> efc53af6
 from libcst._parser.parso.utils import parse_version_string
 from libcst.codemod import (
     CodemodCommand,
@@ -35,206 +32,8 @@
     gather_files,
     parallel_exec_transform_with_prettyprint,
 )
-<<<<<<< HEAD
 from libcst.display.text import print_tree_impl, dump
 from libcst.display.graphviz import print_tree_graphviz
-=======
-from libcst.helpers import filter_node_fields
-
-_DEFAULT_INDENT: str = "  "
-
-
-def _node_repr_recursive(  # noqa: C901
-    node: object,
-    *,
-    indent: str = _DEFAULT_INDENT,
-    show_defaults: bool = False,
-    show_syntax: bool = False,
-    show_whitespace: bool = False,
-) -> List[str]:
-    if isinstance(node, CSTNode):
-        # This is a CSTNode, we must pretty-print it.
-        fields: Sequence["dataclasses.Field[CSTNode]"] = filter_node_fields(
-            node=node,
-            show_defaults=show_defaults,
-            show_syntax=show_syntax,
-            show_whitespace=show_whitespace,
-        )
-
-        tokens: List[str] = [node.__class__.__name__]
-
-        if len(fields) == 0:
-            tokens.append("()")
-        else:
-            tokens.append("(\n")
-
-            for field in fields:
-                child_tokens: List[str] = [field.name, "="]
-                value = getattr(node, field.name)
-
-                if isinstance(value, (str, bytes)) or not isinstance(value, Sequence):
-                    # Render out the node contents
-                    child_tokens.extend(
-                        _node_repr_recursive(
-                            value,
-                            indent=indent,
-                            show_whitespace=show_whitespace,
-                            show_defaults=show_defaults,
-                            show_syntax=show_syntax,
-                        )
-                    )
-                elif isinstance(value, Sequence):
-                    # Render out a list of individual nodes
-                    if len(value) > 0:
-                        child_tokens.append("[\n")
-                        list_tokens: List[str] = []
-
-                        last_value = len(value) - 1
-                        for j, v in enumerate(value):
-                            list_tokens.extend(
-                                _node_repr_recursive(
-                                    v,
-                                    indent=indent,
-                                    show_whitespace=show_whitespace,
-                                    show_defaults=show_defaults,
-                                    show_syntax=show_syntax,
-                                )
-                            )
-                            if j != last_value:
-                                list_tokens.append(",\n")
-                            else:
-                                list_tokens.append(",")
-
-                        split_by_line = "".join(list_tokens).split("\n")
-                        child_tokens.append(
-                            "\n".join(f"{indent}{t}" for t in split_by_line)
-                        )
-
-                        child_tokens.append("\n]")
-                    else:
-                        child_tokens.append("[]")
-                else:
-                    raise Exception("Logic error!")
-
-                # Handle indentation and trailing comma.
-                split_by_line = "".join(child_tokens).split("\n")
-                tokens.append("\n".join(f"{indent}{t}" for t in split_by_line))
-                tokens.append(",\n")
-
-            tokens.append(")")
-
-        return tokens
-    else:
-        # This is a python value, just return the repr
-        return [repr(node)]
-
-
-def dump(
-    node: CSTNode,
-    *,
-    indent: str = _DEFAULT_INDENT,
-    show_defaults: bool = False,
-    show_syntax: bool = False,
-    show_whitespace: bool = False,
-) -> str:
-    """
-    Returns a string representation of the node that contains minimal differences
-    from the default contruction of the node while also hiding whitespace and
-    syntax fields.
-
-    Setting ``show_defaults`` to ``True`` will add fields regardless if their
-    value is different from the default value.
-
-    Setting ``show_whitespace`` will add whitespace fields and setting
-    ``show_syntax`` will add syntax fields while respecting the value of
-    ``show_defaults``.
-
-    When all keyword args are set to true, the output of this function is
-    indentical to the __repr__ method of the node.
-    """
-    return "".join(
-        _node_repr_recursive(
-            node,
-            indent=indent,
-            show_defaults=show_defaults,
-            show_syntax=show_syntax,
-            show_whitespace=show_whitespace,
-        )
-    )
-
-
-def _print_tree_impl(proc_name: str, command_args: List[str]) -> int:
-    parser = argparse.ArgumentParser(
-        description="Print the LibCST tree representation of a file.",
-        prog=f"{proc_name} print",
-        fromfile_prefix_chars="@",
-    )
-    parser.add_argument(
-        "infile",
-        metavar="INFILE",
-        help='File to print tree for. Use "-" for stdin',
-        type=str,
-    )
-    parser.add_argument(
-        "--show-whitespace",
-        action="store_true",
-        help="Show whitespace nodes in printed tree",
-    )
-    parser.add_argument(
-        "--show-defaults",
-        action="store_true",
-        help="Show values that are unchanged from the default",
-    )
-    parser.add_argument(
-        "--show-syntax",
-        action="store_true",
-        help="Show values that exist only for syntax, like commas or semicolons",
-    )
-    parser.add_argument(
-        "--indent-string",
-        default=_DEFAULT_INDENT,
-        help=f"String to use for indenting levels, defaults to {_DEFAULT_INDENT!r}",
-    )
-    parser.add_argument(
-        "-p",
-        "--python-version",
-        metavar="VERSION",
-        help=(
-            "Override the version string used for parsing Python source files. Defaults "
-            + "to the version of python used to run this tool."
-        ),
-        type=str,
-        default=None,
-    )
-    args = parser.parse_args(command_args)
-    infile = args.infile
-
-    # Grab input file
-    if infile == "-":
-        code = sys.stdin.read()
-    else:
-        with open(infile, "rb") as fp:
-            code = fp.read()
-
-    tree = parse_module(
-        code,
-        config=(
-            PartialParserConfig(python_version=args.python_version)
-            if args.python_version is not None
-            else PartialParserConfig()
-        ),
-    )
-    print(
-        dump(
-            tree,
-            indent=args.indent_string,
-            show_defaults=args.show_defaults,
-            show_syntax=args.show_syntax,
-            show_whitespace=args.show_whitespace,
-        )
-    )
-    return 0
->>>>>>> efc53af6
 
 
 def _default_config() -> Dict[str, Any]:
