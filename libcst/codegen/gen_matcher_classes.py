--- conflicted
+++ resolved
@@ -464,13 +464,9 @@
         elif isinstance(inner_type, (cst.Name, cst.SimpleString)):
             clean_inner_type = _get_clean_type_from_expression(aliases, inner_type)
         else:
-<<<<<<< HEAD
-            raise CSTLogicError("Logic error, unexpected type in Sequence!")
-=======
-            raise Exception(
+            raise CSTLogicError(
                 f"Logic error, unexpected type in Sequence: {type(inner_type)}!"
             )
->>>>>>> e12eef58
 
         return _get_wrapped_union_type(
             typecst.deep_replace(inner_type, clean_inner_type),
@@ -513,11 +509,7 @@
     elif isinstance(typecst, (cst.Name, cst.SimpleString)):
         clean_type = _get_clean_type_from_expression(aliases, typecst)
     else:
-<<<<<<< HEAD
-        raise CSTLogicError("Logic error, unexpected top level type!")
-=======
-        raise Exception(f"Logic error, unexpected top level type: {type(typecst)}!")
->>>>>>> e12eef58
+        raise CSTLogicError(f"Logic error, unexpected top level type: {type(typecst)}!")
 
     # Now, insert OneOf/AllOf and MatchIfTrue into unions so we can typecheck their usage.
     # This allows us to put OneOf[SomeType] or MatchIfTrue[cst.SomeType] into any
