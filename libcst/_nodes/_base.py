--- conflicted
+++ resolved
@@ -130,8 +130,8 @@
         validate your tree.
 
         Some (non-typing) validation is done unconditionally during the construction of
-        a node. That validation does not overlap with the work that `validate_types`
-        does.
+        a node. That validation does not overlap with the work that
+        :func:`validate_types_deep` does.
         """
         for f in fields(self):
             # TODO: remove this
@@ -148,7 +148,7 @@
 
     def validate_types_deep(self) -> None:
         """
-        Like ``validate_types_shallow``, but recursively validates the whole tree.
+        Like :func:`validate_types_shallow`, but recursively validates the whole tree.
         """
         self.validate_types_shallow()
         for ch in self.children:
@@ -300,7 +300,6 @@
         return replace(self, **changes)
 
     def deep_clone(self: _CSTNodeSelfT) -> _CSTNodeSelfT:
-<<<<<<< HEAD
         """
         Recursively clone the entire tree. The created tree is a new tree has the same
         representation but different identity.
@@ -315,10 +314,7 @@
             In [3]: tree.deep_equals(tree.deep_clone())
             Out[3]: True
         """
-        return cast(_CSTNodeSelfT, self._visit_impl(_NOOPVisitor()))
-=======
         return cast(_CSTNodeSelfT, self.visit(_NOOPVisitor(), use_compatible=False))
->>>>>>> 2ba295cc
 
     def deep_equals(self, other: "CSTNode") -> bool:
         """
