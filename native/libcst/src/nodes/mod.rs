--- conflicted
+++ resolved
@@ -12,19 +12,13 @@
 pub use statement::{
     AnnAssign, Annotation, AsName, Assert, Assign, AssignTarget, AssignTargetExpression, AugAssign,
     Break, ClassDef, CompoundStatement, Continue, Decorator, Del, DelTargetExpression, Else,
-<<<<<<< HEAD
-    ExceptHandler, Expr, Finally, For, FunctionDef, Global, If, Import, ImportAlias, ImportFrom,
-    ImportNames, IndentedBlock, Match, MatchAs, MatchCase, MatchClass, MatchKeywordElement,
-    MatchList, MatchMapping, MatchMappingElement, MatchOr, MatchOrElement, MatchPattern,
-    MatchSequence, MatchSequenceElement, MatchSingleton, MatchStar, MatchTuple, MatchValue,
-    NameItem, Nonlocal, OrElse, Pass, Raise, Return, SimpleStatementLine, SimpleStatementSuite,
-    SmallStatement, StarrableMatchSequenceElement, Statement, Suite, Try, While, With, WithItem,
-=======
     ExceptHandler, ExceptStarHandler, Expr, Finally, For, FunctionDef, Global, If, Import,
-    ImportAlias, ImportFrom, ImportNames, IndentedBlock, NameItem, Nonlocal, OrElse, Pass, Raise,
-    Return, SimpleStatementLine, SimpleStatementSuite, SmallStatement, Statement, Suite, Try,
+    ImportAlias, ImportFrom, ImportNames, IndentedBlock, Match, MatchAs, MatchCase, MatchClass,
+    MatchKeywordElement, MatchList, MatchMapping, MatchMappingElement, MatchOr, MatchOrElement,
+    MatchPattern, MatchSequence, MatchSequenceElement, MatchSingleton, MatchStar, MatchTuple,
+    MatchValue, NameItem, Nonlocal, OrElse, Pass, Raise, Return, SimpleStatementLine,
+    SimpleStatementSuite, SmallStatement, StarrableMatchSequenceElement, Statement, Suite, Try,
     TryStar, While, With, WithItem,
->>>>>>> 67db0391
 };
 
 mod expression;
