--- conflicted
+++ resolved
@@ -1,16 +1,13 @@
-<<<<<<< HEAD
-use std::ops::Deref;
-=======
 // Copyright (c) Meta Platforms, Inc. and its affiliates.
 //
 // This source code is licensed under the MIT license found in the
 // LICENSE file in the root directory of this source tree
->>>>>>> c44ff050
 
 use crate::{
     tokenizer::whitespace_parser::{Config, WhitespaceError},
     Codegen, CodegenState, Comma, EmptyLine, LeftParen, RightParen,
 };
+use std::ops::Deref;
 
 pub trait WithComma<'a> {
     fn with_comma(self, comma: Comma<'a>) -> Self;
